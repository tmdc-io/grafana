package api

import (
	"errors"
	"fmt"

	"golang.org/x/oauth2"

	"github.com/grafana/grafana/pkg/bus"
	"github.com/grafana/grafana/pkg/metrics"
	"github.com/grafana/grafana/pkg/middleware"
	m "github.com/grafana/grafana/pkg/models"
	"github.com/grafana/grafana/pkg/setting"
	"github.com/grafana/grafana/pkg/social"
)

func OAuthLogin(ctx *middleware.Context) {
	if setting.OAuthService == nil {
		ctx.Handle(404, "login.OAuthLogin(oauth service not enabled)", nil)
		return
	}

	name := ctx.Params(":name")
	connect, ok := social.SocialMap[name]
	if !ok {
		ctx.Handle(404, "login.OAuthLogin(social login not enabled)", errors.New(name))
		return
	}

	code := ctx.Query("code")
	if code == "" {
		ctx.Redirect(connect.AuthCodeURL("", oauth2.AccessTypeOnline))
		return
	}

	// handle call back
	token, err := connect.Exchange(oauth2.NoContext, code)
	if err != nil {
		ctx.Handle(500, "login.OAuthLogin(NewTransportWithCode)", err)
		return
	}

	ctx.Logger.Debug("OAuthLogin Got token")

	userInfo, err := connect.UserInfo(token)
	if err != nil {
		if err == social.ErrMissingTeamMembership {
<<<<<<< HEAD
			ctx.Redirect(setting.AppSubUrl + "/login?failedMsg=" + url.QueryEscape("Required team membership not fulfilled"))
		} else if err == social.ErrMissingOrganizationMembership {
			ctx.Redirect(setting.AppSubUrl + "/login?failedMsg=" + url.QueryEscape("Required organization membership not fulfilled"))
=======
			ctx.Redirect(setting.AppSubUrl + "/login?failCode=1000")
		} else if err == social.ErrMissingOrganizationMembership {
			ctx.Redirect(setting.AppSubUrl + "/login?failCode=1001")
>>>>>>> 9e26a4cf
		} else {
			ctx.Handle(500, fmt.Sprintf("login.OAuthLogin(get info from %s)", name), err)
		}
		return
	}

	ctx.Logger.Debug("OAuthLogin got user info", "userInfo", userInfo)

	// validate that the email is allowed to login to grafana
	if !connect.IsEmailAllowed(userInfo.Email) {
		ctx.Logger.Info("OAuth login attempt with unallowed email", "email", userInfo.Email)
		ctx.Redirect(setting.AppSubUrl + "/login?failCode=1002")
		return
	}

	userQuery := m.GetUserByLoginQuery{LoginOrEmail: userInfo.Email}
	err = bus.Dispatch(&userQuery)

	// create account if missing
	if err == m.ErrUserNotFound {
		if !connect.IsSignupAllowed() {
			ctx.Redirect(setting.AppSubUrl + "/login")
			return
		}
		limitReached, err := middleware.QuotaReached(ctx, "user")
		if err != nil {
			ctx.Handle(500, "Failed to get user quota", err)
			return
		}
		if limitReached {
			ctx.Redirect(setting.AppSubUrl + "/login")
			return
		}
		cmd := m.CreateUserCommand{
			Login:          userInfo.Email,
			Email:          userInfo.Email,
			Name:           userInfo.Name,
			Company:        userInfo.Company,
			DefaultOrgRole: userInfo.Role,
		}

		if err = bus.Dispatch(&cmd); err != nil {
			ctx.Handle(500, "Failed to create account", err)
			return
		}

		userQuery.Result = &cmd.Result
	} else if err != nil {
		ctx.Handle(500, "Unexpected error", err)
	}

	// login
	loginUserWithUser(userQuery.Result, ctx)

	metrics.M_Api_Login_OAuth.Inc(1)

	ctx.Redirect(setting.AppSubUrl + "/")
}<|MERGE_RESOLUTION|>--- conflicted
+++ resolved
@@ -45,15 +45,9 @@
 	userInfo, err := connect.UserInfo(token)
 	if err != nil {
 		if err == social.ErrMissingTeamMembership {
-<<<<<<< HEAD
-			ctx.Redirect(setting.AppSubUrl + "/login?failedMsg=" + url.QueryEscape("Required team membership not fulfilled"))
-		} else if err == social.ErrMissingOrganizationMembership {
-			ctx.Redirect(setting.AppSubUrl + "/login?failedMsg=" + url.QueryEscape("Required organization membership not fulfilled"))
-=======
 			ctx.Redirect(setting.AppSubUrl + "/login?failCode=1000")
 		} else if err == social.ErrMissingOrganizationMembership {
 			ctx.Redirect(setting.AppSubUrl + "/login?failCode=1001")
->>>>>>> 9e26a4cf
 		} else {
 			ctx.Handle(500, fmt.Sprintf("login.OAuthLogin(get info from %s)", name), err)
 		}
